# synth_sdk/tracing/decorators.py
from typing import Callable, Optional, Set, Literal, Any, Dict, Tuple, Union, List
from functools import wraps
import time
import logging

from synth_sdk.tracing.abstractions import (
    Event,
    AgentComputeStep,
    EnvironmentComputeStep,
)
from synth_sdk.tracing.events.store import event_store
from synth_sdk.tracing.local import _local, logger
from synth_sdk.tracing.trackers import synth_tracker_sync, synth_tracker_async, SynthTracker
from synth_sdk.tracing.events.manage import set_current_event

from typing import Callable, Optional, Set, Literal, Any, Dict, Tuple, Union
from functools import wraps
import time
import logging
from pydantic import BaseModel

from synth_sdk.tracing.abstractions import (
    ArbitraryInputs,
    ArbitraryOutputs,
    MessageInputs,
    MessageOutputs,
    Event,
    AgentComputeStep,
    EnvironmentComputeStep,
)
from synth_sdk.tracing.events.store import event_store
from synth_sdk.tracing.local import system_id_var, active_events_var
from synth_sdk.tracing.trackers import synth_tracker_async
from synth_sdk.tracing.events.manage import set_current_event

import inspect

logger = logging.getLogger(__name__)

# # This decorator is used to trace synchronous functions
def trace_system_sync(
    origin: Literal["agent", "environment"],
    event_type: str,
    log_result: bool = False,
    manage_event: Literal["create", "end", None] = None,
    increment_partition: bool = False,
    verbose: bool = False,
    finetune_step: bool = True,
) -> Callable:
    """Decorator for tracing synchronous functions.
    
    Purpose is to keep track of inputs and outputs for compute steps for sync functions.
    """
    def decorator(func: Callable) -> Callable:
        @wraps(func)
        def wrapper(*args, **kwargs):
            # Determine the instance (self) if it's a method
            if not hasattr(func, "__self__") or not func.__self__:
                if not args:
                    raise ValueError(
                        "Instance method expected, but no arguments were passed."
                    )
                self_instance = args[0]
            else:
                self_instance = func.__self__

            if not hasattr(self_instance, "system_id"):
                raise ValueError("Instance missing required system_id attribute")

            _local.system_id = self_instance.system_id
            #logger.debug(f"Set system_id in thread local: {_local.system_id}")

            # Initialize Trace
            synth_tracker_sync.initialize()

            # Initialize active_events if not present
            if not hasattr(_local, "active_events"):
                _local.active_events = {}
                #logger.debug("Initialized active_events in thread local storage")

            event = None
            compute_began = time.time()
            try:
                if manage_event == "create":
                    #logger.debug("Creating new event")
                    event = Event(
                        system_id=_local.system_id,
                        event_type=event_type,
                        opened=compute_began,
                        closed=None,
                        partition_index=0,
                        agent_compute_steps=[],
                        environment_compute_steps=[],
                    )
                    if increment_partition:
                        event.partition_index = event_store.increment_partition(
                            _local.system_id
                        )
<<<<<<< HEAD
                        # logger.debug(
                        #     f"Incremented partition to: {event.partition_index}"
                        # )

                    set_current_event(event)
                    #logger.debug(f"Created and set new event: {event_type}")
=======
                        logger.debug(
                            f"Incremented partition to: {event.partition_index}"
                        )
                    set_current_event(event, decorator_type="sync")
                    logger.debug(f"Created and set new event: {event_type}")
>>>>>>> 1374ef84

                # Automatically trace function inputs
                bound_args = inspect.signature(func).bind(*args, **kwargs)
                bound_args.apply_defaults()
                for param, value in bound_args.arguments.items():
                    if param == "self":
                        continue
                    synth_tracker_sync.track_state(
                        variable_name=param,
                        variable_value=value,
                        origin=origin
                    )

                # Execute the function
                result = func(*args, **kwargs)

                # Automatically trace function output
                track_result(result, synth_tracker_sync, origin)

                # Collect traced inputs and outputs
                traced_inputs, traced_outputs = synth_tracker_sync.get_traced_data()

                compute_steps_by_origin: Dict[
                    Literal["agent", "environment"], Dict[str, List[Any]]
                ] = {
                    "agent": {"inputs": [], "outputs": []},
                    "environment": {"inputs": [], "outputs": []},
                }

                # Organize traced data by origin
                for item in traced_inputs:
                    var_origin = item['origin']
                    if 'variable_value' in item and 'variable_name' in item:
                        # Standard variable input
                        compute_steps_by_origin[var_origin]["inputs"].append(
                            ArbitraryInputs(inputs={item['variable_name']: item['variable_value']})
                        )
                    elif 'messages' in item:
                        # Message input from track_lm
                        compute_steps_by_origin[var_origin]["inputs"].append(
                            MessageInputs(messages=item['messages'])
                        )
                        compute_steps_by_origin[var_origin]["inputs"].append(
                            ArbitraryInputs(inputs={"model_name": item["model_name"]})
                        )
                        finetune = item["finetune"] or finetune_step
                        compute_steps_by_origin[var_origin]["inputs"].append(
                            ArbitraryInputs(inputs={"finetune": finetune})
                        )
                    else:
                        logger.warning(f"Unhandled traced input item: {item}")

                for item in traced_outputs:
                    var_origin = item['origin']
                    if 'variable_value' in item and 'variable_name' in item:
                        # Standard variable output
                        compute_steps_by_origin[var_origin]["outputs"].append(
                            ArbitraryOutputs(outputs={item['variable_name']: item['variable_value']})
                        )
                    elif 'messages' in item:
                        # Message output from track_lm
                        compute_steps_by_origin[var_origin]["outputs"].append(
                            MessageOutputs(messages=item['messages'])
                        )
                    else:
                        logger.warning(f"Unhandled traced output item: {item}")

                # Capture compute end time
                compute_ended = time.time()

                # Create compute steps grouped by origin
                for var_origin in ["agent", "environment"]:
                    inputs = compute_steps_by_origin[var_origin]["inputs"]
                    outputs = compute_steps_by_origin[var_origin]["outputs"]
                    if inputs or outputs:
                        event_order = (
                            len(event.agent_compute_steps)
                            + len(event.environment_compute_steps)
                            + 1
                            if event
                            else 1
                        )
                        compute_step = (
                            AgentComputeStep(
                                event_order=event_order,
                                compute_began=compute_began,
                                compute_ended=compute_ended,
                                compute_input=inputs,
                                compute_output=outputs,
                            )
                            if var_origin == "agent"
                            else EnvironmentComputeStep(
                                event_order=event_order,
                                compute_began=compute_began,
                                compute_ended=compute_ended,
                                compute_input=inputs,
                                compute_output=outputs,
                            )
                        )
                        if event:
                            if var_origin == "agent":
                                event.agent_compute_steps.append(compute_step)
                            else:
                                event.environment_compute_steps.append(compute_step)
                        # logger.debug(
                        #     f"Added compute step for {var_origin}: {compute_step.to_dict()}"
                        # )

                # Optionally log the function result
                if log_result:
                    logger.info(f"Function result: {result}")

                # Handle event management after function execution
                if (
                    manage_event == "end"
                    and event_type in _local.active_events
                ):
                    current_event = _local.active_events[event_type]
                    current_event.closed = compute_ended
                    # Store the event
                    if hasattr(_local, "system_id"):
                        event_store.add_event(_local.system_id, current_event)
                        # logger.debug(
                        #     f"Stored and closed event {event_type} for system {_local.system_id}"
                        # )
                    del _local.active_events[event_type]

                return result
            except Exception as e:
                logger.error(f"Exception in traced function '{func.__name__}': {e}")
                raise
            finally:
                #synth_tracker_sync.finalize()
                if hasattr(_local, "system_id"):
                    #logger.debug(f"Cleaning up system_id: {_local.system_id}")
                    delattr(_local, "system_id")

        return wrapper

    return decorator

def trace_system_async(
    origin: Literal["agent", "environment"],
    event_type: str,
    log_result: bool = False,
    manage_event: Literal["create", "end", "lazy_end", None] = None,
    increment_partition: bool = False,
    verbose: bool = False,
    finetune_step: bool = True,
) -> Callable:
    """Decorator for tracing asynchronous functions.
    
    Purpose is to keep track of inputs and outputs for compute steps for async functions.
    """

    def decorator(func: Callable) -> Callable:
        @wraps(func)
        async def async_wrapper(*args, **kwargs):
            # logger.debug(f"Starting async_wrapper for {func.__name__}")
            # logger.debug(f"Args: {args}")
            # logger.debug(f"Kwargs: {kwargs}")
            
            # Automatically trace function inputs
            bound_args = inspect.signature(func).bind(*args, **kwargs)
            bound_args.apply_defaults()
            #logger.debug(f"Bound args: {bound_args.arguments}")
            
            for param, value in bound_args.arguments.items():
                if param == "self":
                    continue
                #logger.debug(f"Tracking input param: {param} = {value}")
                synth_tracker_async.track_state(
                    variable_name=param,
                    variable_value=value,
                    origin=origin,
                    io_type="input"
                )

            # Determine the instance (self) if it's a method
            if not hasattr(func, "__self__") or not func.__self__:
                if not args:
                    raise ValueError(
                        "Instance method expected, but no arguments were passed."
                    )
                self_instance = args[0]
            else:
                self_instance = func.__self__

            if not hasattr(self_instance, "system_id"):
                raise ValueError("Instance missing required system_id attribute")

            # Set system_id using context variable
            system_id_token = system_id_var.set(self_instance.system_id)
            #logger.debug(f"Set system_id in context vars: {self_instance.system_id}")

            # Initialize AsyncTrace
            synth_tracker_async.initialize()

            # Initialize active_events if not present
            current_active_events = active_events_var.get()
            if not current_active_events:
                active_events_var.set({})
                #logger.debug("Initialized active_events in context vars")

            event = None
            compute_began = time.time()
            try:
                if manage_event == "create":
                    #logger.debug("Creating new event")
                    event = Event(
                        system_id=self_instance.system_id,
                        event_type=event_type,
                        opened=compute_began,
                        closed=None,
                        partition_index=0,
                        agent_compute_steps=[],
                        environment_compute_steps=[],
                    )
                    if increment_partition:
                        event.partition_index = event_store.increment_partition(
                            system_id_var.get()
                        )
                        # logger.debug(
                        #     f"Incremented partition to: {event.partition_index}"
                        # )

<<<<<<< HEAD
                    set_current_event(event)
                    #logger.debug(f"Created and set new event: {event_type}")
=======
                    set_current_event(event, decorator_type="async")
                    logger.debug(f"Created and set new event: {event_type}")
>>>>>>> 1374ef84

                # Automatically trace function inputs
                bound_args = inspect.signature(func).bind(*args, **kwargs)
                bound_args.apply_defaults()
                for param, value in bound_args.arguments.items():
                    if param == "self":
                        continue
                    synth_tracker_async.track_state(
                        variable_name=param,
                        variable_value=value,
                        origin=origin,
                        io_type="input"
                    )

                # Execute the coroutine
                result = await func(*args, **kwargs)

                # Automatically trace function output
                track_result(result, synth_tracker_async, origin)

                # Collect traced inputs and outputs
                traced_inputs, traced_outputs = synth_tracker_async.get_traced_data()

                compute_steps_by_origin: Dict[
                    Literal["agent", "environment"], Dict[str, List[Any]]
                ] = {
                    "agent": {"inputs": [], "outputs": []},
                    "environment": {"inputs": [], "outputs": []},
                }

                # Organize traced data by origin
                for item in traced_inputs:
                    var_origin = item['origin']
                    if 'variable_value' in item and 'variable_name' in item:
                        # Standard variable input
                        compute_steps_by_origin[var_origin]["inputs"].append(
                            ArbitraryInputs(inputs={item['variable_name']: item['variable_value']})
                        )
                    elif 'messages' in item:
                        # Message input from track_lm
                        compute_steps_by_origin[var_origin]["inputs"].append(
                            MessageInputs(messages=item['messages'])
                        )
                        compute_steps_by_origin[var_origin]["inputs"].append(
                            ArbitraryInputs(inputs={"model_name": item["model_name"]})
                        )
                        finetune = finetune_step or item["finetune"]
                        compute_steps_by_origin[var_origin]["inputs"].append(
                            ArbitraryInputs(inputs={"finetune": finetune})
                        )
                    else:
                        logger.warning(f"Unhandled traced input item: {item}")

                for item in traced_outputs:
                    var_origin = item['origin']
                    if 'variable_value' in item and 'variable_name' in item:
                        # Standard variable output
                        compute_steps_by_origin[var_origin]["outputs"].append(
                            ArbitraryOutputs(outputs={item['variable_name']: item['variable_value']})
                        )
                    elif 'messages' in item:
                        # Message output from track_lm
                        compute_steps_by_origin[var_origin]["outputs"].append(
                            MessageOutputs(messages=item['messages'])
                        )
                    else:
                        logger.warning(f"Unhandled traced output item: {item}")

                compute_ended = time.time()

                # Create compute steps grouped by origin
                for var_origin in ["agent", "environment"]:
                    inputs = compute_steps_by_origin[var_origin]["inputs"]
                    outputs = compute_steps_by_origin[var_origin]["outputs"]
                    if inputs or outputs:
                        event_order = (
                            len(event.agent_compute_steps)
                            + len(event.environment_compute_steps)
                            + 1
                            if event
                            else 1
                        )
                        compute_step = (
                            AgentComputeStep(
                                event_order=event_order,
                                compute_began=compute_began,
                                compute_ended=compute_ended,
                                compute_input=inputs,
                                compute_output=outputs,
                            )
                            if var_origin == "agent"
                            else EnvironmentComputeStep(
                                event_order=event_order,
                                compute_began=compute_began,
                                compute_ended=compute_ended,
                                compute_input=inputs,
                                compute_output=outputs,
                            )
                        )
                        if event:
                            if var_origin == "agent":
                                event.agent_compute_steps.append(compute_step)
                            else:
                                event.environment_compute_steps.append(compute_step)
                        # logger.debug(
                        #     f"Added compute step for {var_origin}: {compute_step.to_dict()}"
                        # )
                # Optionally log the function result
                if log_result:
                    logger.info(f"Function result: {result}")

                # Handle event management after function execution
                if (
                    manage_event == "end"
                    and event_type in active_events_var.get()
                ):
                    current_event = active_events_var.get()[event_type]
                    current_event.closed = compute_ended
                    # Store the event
                    if system_id_var.get():
                        event_store.add_event(system_id_var.get(), current_event)
                        # logger.debug(
                        #     f"Stored and closed event {event_type} for system {system_id_var.get()}"
                        # )
                    active_events = active_events_var.get()
                    del active_events[event_type]
                    active_events_var.set(active_events)

                return result
            except Exception as e:
                logger.error(f"Exception in traced function '{func.__name__}': {e}")
                raise
            finally:
                #synth_tracker_async.finalize()
                # Reset context variable for system_id
                system_id_var.reset(system_id_token)
                #logger.debug("Cleaning up system_id from context vars")
        return async_wrapper
    return decorator

def trace_system(
    origin: Literal["agent", "environment"],
    event_type: str,
    log_result: bool = False,
    manage_event: Literal["create", "end", "lazy_end", None] = None,
    increment_partition: bool = False,
    verbose: bool = False,
) -> Callable:
    """
    Decorator that chooses the correct tracing method (sync or async) based on
    whether the wrapped function is synchronous or asynchronous.

    Purpose is to keep track of inputs and outputs for compute steps for both sync and async functions.
    """
    def decorator(func: Callable) -> Callable:
        # Check if the function is async or sync
        if inspect.iscoroutinefunction(func) or inspect.isasyncgenfunction(func):
            # Use async tracing
            #logger.debug("Using async tracing")
            async_decorator = trace_system_async(
                origin, event_type, log_result, manage_event, increment_partition, verbose
            )
            return async_decorator(func)
        else:
            # Use sync tracing
            #logger.debug("Using sync tracing")
            sync_decorator = trace_system_sync(
                origin, event_type, log_result, manage_event, increment_partition, verbose
            )
            return sync_decorator(func)

    return decorator

def track_result(result, tracker, origin):
    # Helper function to track results, including tuple unpacking
    if isinstance(result, tuple):
        # Track each element of the tuple that matches valid types
        for i, item in enumerate(result):
            try:
                tracker.track_state(
                    variable_name=f"result_{i}",
                    variable_value=item,
                    origin=origin
                )
            except Exception as e:
                logger.warning(f"Could not track tuple element {i}: {str(e)}")
    else:
        # Track single result as before
        try:
            tracker.track_state(
                variable_name="result",
                variable_value=result,
                origin=origin
            )
        except Exception as e:
            logger.warning(f"Could not track result: {str(e)}")
<|MERGE_RESOLUTION|>--- conflicted
+++ resolved
@@ -97,20 +97,11 @@
                         event.partition_index = event_store.increment_partition(
                             _local.system_id
                         )
-<<<<<<< HEAD
-                        # logger.debug(
-                        #     f"Incremented partition to: {event.partition_index}"
-                        # )
-
-                    set_current_event(event)
-                    #logger.debug(f"Created and set new event: {event_type}")
-=======
                         logger.debug(
                             f"Incremented partition to: {event.partition_index}"
                         )
                     set_current_event(event, decorator_type="sync")
                     logger.debug(f"Created and set new event: {event_type}")
->>>>>>> 1374ef84
 
                 # Automatically trace function inputs
                 bound_args = inspect.signature(func).bind(*args, **kwargs)
@@ -337,13 +328,8 @@
                         #     f"Incremented partition to: {event.partition_index}"
                         # )
 
-<<<<<<< HEAD
-                    set_current_event(event)
-                    #logger.debug(f"Created and set new event: {event_type}")
-=======
                     set_current_event(event, decorator_type="async")
                     logger.debug(f"Created and set new event: {event_type}")
->>>>>>> 1374ef84
 
                 # Automatically trace function inputs
                 bound_args = inspect.signature(func).bind(*args, **kwargs)
