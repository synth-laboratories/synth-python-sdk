import asyncio
import json
import logging
import os
import time
from pprint import pprint
<<<<<<< HEAD
import asyncio
import sys
from pympler import asizeof
from tqdm import tqdm
import boto3
from datetime import datetime
=======
from typing import Any, Dict, List

import requests
from pydantic import BaseModel, validator

from synth_sdk.tracing.abstractions import Dataset, SystemTrace
from synth_sdk.tracing.events.store import event_store
>>>>>>> 4eba13cd

# NOTE: This may cause memory issues in the future
def validate_json(data: dict) -> None:
    # Validate that a dictionary contains only JSON-serializable values.

    # Args:
    #    data: Dictionary to validate for JSON serialization

    # Raises:
    #    ValueError: If the dictionary contains non-serializable values

    try:
        json.dumps(data)
    except (TypeError, OverflowError) as e:
        raise ValueError(f"Contains non-JSON-serializable values: {e}. {data}")


def createPayload(dataset: Dataset, traces: List[SystemTrace]) -> Dict[str, Any]:
    payload = {
        "traces": [
            trace.to_dict() for trace in traces
        ],  # Convert SystemTrace objects to dicts
        "dataset": dataset.to_dict(),
    }
    return payload

<<<<<<< HEAD
async def send_system_traces_s3(dataset: Dataset, traces: List[SystemTrace]):
    # 1. Create S3 client
    s3_client = boto3.client(
        "s3",
        endpoint_url="https://s3.wasabisys.com",
        aws_access_key_id=os.getenv("WASABI_ACCESS_KEY"),
        aws_secret_access_key=os.getenv("WASABI_SECRET_KEY"),
    )

    # 2. Create and validate payload
    payload = createPayload(dataset, traces)
    validate_json(payload)

    # 3. Create bucket path with datetime
    bucket_name = os.getenv("WASABI_BUCKET_NAME")
    current_time = datetime.now().strftime("%Y_%m_%d_%H%M%S")
    bucket_path = f"uploads/upload_{current_time}.json"

    # 4. Upload payload to Wasabi
    s3_client.put_object(
        Bucket=bucket_name,
        Key=bucket_path,
        Body=json.dumps(payload),
=======

def send_system_traces(
    dataset: Dataset,
    traces: List[SystemTrace],
    base_url: str,
    api_key: str,
):
    # Send all system traces and dataset metadata to the server.
    # Get the token using the API key
    token_url = f"{base_url}/v1/auth/token"
    token_response = requests.get(
        token_url, headers={"customer_specific_api_key": api_key}
>>>>>>> 4eba13cd
    )

    # 5. Generate a signed URL
    signed_url = s3_client.generate_presigned_url(
        'get_object',
        Params={
            'Bucket': bucket_name,
            'Key': bucket_path
        },
        ExpiresIn=14400  # URL expires in 4 hours
    )

<<<<<<< HEAD
    return {
        'bucket_path': bucket_path,
        'signed_url': signed_url
    }
=======
    payload = createPayload(dataset, traces)  # Create the payload
>>>>>>> 4eba13cd

def send_system_traces_s3_wrapper(dataset: Dataset, traces: List[SystemTrace], base_url: str, api_key: str):
    # Create async function that contains all async operations
    async def _async_operations():

        result = await send_system_traces_s3(dataset, traces)
        bucket_path, signed_url = result['bucket_path'], result['signed_url']

        upload_id = await get_upload_id(base_url, api_key)

        token_url = f"{base_url}/v1/auth/token"
        token_response = requests.get(token_url, headers={"customer_specific_api_key": api_key})
        token_response.raise_for_status()
        access_token = token_response.json()["access_token"]

        api_url = f"{base_url}/v1/uploads/process-upload/{upload_id}"
        data = {"signed_url": signed_url}
        headers = {
            "Content-Type": "application/json",
            "Authorization": f"Bearer {access_token}",
        }

        try:
            response = requests.post(api_url, headers=headers, json=data)
            response.raise_for_status()

            upload_id = response.json()["upload_id"]
            signed_url = response.json()["signed_url"]
            status = response.json()["status"]

            print(f"Status: {status}")
            print(f"Upload ID retrieved: {upload_id}")
            print(f"Signed URL: {signed_url}")

            return upload_id, signed_url
        except requests.exceptions.HTTPError as e:
            logging.error(f"HTTP error occurred: {e}")
            raise
        except Exception as e:
            logging.error(f"An error occurred: {e}")
            raise

    # Run the async operations in an event loop
    if not is_event_loop_running():
        # If no event loop is running, create a new one
        loop = asyncio.new_event_loop()
        asyncio.set_event_loop(loop)
        try:
            return loop.run_until_complete(_async_operations())
        finally:
            loop.close()
    else:
        # If an event loop is already running, use it
        loop = asyncio.get_event_loop()
        return loop.run_until_complete(_async_operations())

async def get_upload_id(base_url: str, api_key: str):
    token_url = f"{base_url}/v1/auth/token"
    token_response = requests.get(token_url, headers={"customer_specific_api_key": api_key})
    token_response.raise_for_status()
    access_token = token_response.json()["access_token"]

    api_url = f"{base_url}/v1/uploads/get-upload-id"
    headers = {
        "Content-Type": "application/json",
        "Authorization": f"Bearer {access_token}",
    }

    try:
        response = requests.get(api_url, headers=headers)
        response.raise_for_status()
        upload_id = response.json()["upload_id"]
        print(f"Upload ID retrieved: {upload_id}")
        return upload_id
    except requests.exceptions.HTTPError as e:
        logging.error(f"HTTP error occurred: {e}")
        raise
    except Exception as e:
        logging.error(f"An error occurred: {e}")
        raise

class UploadValidator(BaseModel):
    traces: List[Dict[str, Any]]
    dataset: Dict[str, Any]

    @validator("traces")
    def validate_traces(cls, traces):
        if not traces:
            raise ValueError("Traces list cannot be empty")

        for trace in traces:
            # Validate required fields in each trace
            if "system_id" not in trace:
                raise ValueError("Each trace must have a system_id")
            if "partition" not in trace:
                raise ValueError("Each trace must have a partition")

            # Validate metadata if present
            if "metadata" in trace and trace["metadata"] is not None:
                if not isinstance(trace["metadata"], dict):
                    raise ValueError("Metadata must be a dictionary")

            # Validate partition structure
            partition = trace["partition"]
            if not isinstance(partition, list):
                raise ValueError("Partition must be a list")

            for part in partition:
                if "partition_index" not in part:
                    raise ValueError(
                        "Each partition element must have a partition_index"
                    )
                if "events" not in part:
                    raise ValueError("Each partition element must have an events list")

                # Validate events
                events = part["events"]
                if not isinstance(events, list):
                    raise ValueError("Events must be a list")

                for event in events:
                    required_fields = [
                        "event_type",
                        "opened",
                        "closed",
                        "partition_index",
                    ]
                    missing_fields = [f for f in required_fields if f not in event]
                    if missing_fields:
                        raise ValueError(
                            f"Event missing required fields: {missing_fields}"
                        )

        return traces

    @validator("dataset")
    def validate_dataset(cls, dataset):
        required_fields = ["questions", "reward_signals"]
        missing_fields = [f for f in required_fields if f not in dataset]
        if missing_fields:
            raise ValueError(f"Dataset missing required fields: {missing_fields}")

        # Validate questions
        questions = dataset["questions"]
        if not isinstance(questions, list):
            raise ValueError("Questions must be a list")

        for question in questions:
            if "intent" not in question or "criteria" not in question:
                raise ValueError("Each question must have intent and criteria")

        # Validate reward signals
        reward_signals = dataset["reward_signals"]
        if not isinstance(reward_signals, list):
            raise ValueError("Reward signals must be a list")

        for signal in reward_signals:
            required_signal_fields = ["question_id", "system_id", "reward"]
            missing_fields = [f for f in required_signal_fields if f not in signal]
            if missing_fields:
                raise ValueError(
                    f"Reward signal missing required fields: {missing_fields}"
                )

        return dataset


def validate_upload(traces: List[Dict[str, Any]], dataset: Dict[str, Any]):
    # Validate the upload format before sending to server.
    # Raises ValueError if validation fails.
    try:
        UploadValidator(traces=traces, dataset=dataset)
        return True
    except ValueError as e:
        raise ValueError(f"Upload validation failed: {str(e)}")


def is_event_loop_running():
    try:
        asyncio.get_running_loop()  # Check if there's a running event loop
        return True
    except RuntimeError:
        # This exception is raised if no event loop is running
        return False


def format_upload_output(dataset, traces):
    # Format questions array
    questions_data = [
        {"intent": q.intent, "criteria": q.criteria, "question_id": q.question_id}
        for q in dataset.questions
    ]

    # Format reward signals array with error handling
    reward_signals_data = [
        {
            "system_id": rs.system_id,
            "reward": rs.reward,
            "question_id": rs.question_id,
            "annotation": rs.annotation if hasattr(rs, "annotation") else None,
        }
        for rs in dataset.reward_signals
    ]

    # Format traces array
    traces_data = [
        {
            "system_id": t.system_id,
            "metadata": t.metadata if t.metadata else None,
            "partition": [
                {
                    "partition_index": p.partition_index,
                    "events": [e.to_dict() for e in p.events],
                }
                for p in t.partition
            ],
        }
        for t in traces
    ]

    return questions_data, reward_signals_data, traces_data


# Supports calls from both async and sync contexts
def upload(
    dataset: Dataset,
    traces: List[SystemTrace] = [],
    verbose: bool = False,
    show_payload: bool = False,
):
    """Upload all system traces and dataset to the server.
    Returns a tuple of (response, questions_json, reward_signals_json, traces_json)
    Note that you can directly upload questions, reward_signals, and traces to the server using the Website

    response is the response from the server.
    questions_json is the formatted questions array
    reward_signals_json is the formatted reward signals array
    traces_json is the formatted traces array"""

    return upload_helper(dataset, traces, verbose, show_payload)


def upload_helper(
    dataset: Dataset,
    traces: List[SystemTrace] = [],
    verbose: bool = False,
    show_payload: bool = False,
):
    api_key = os.getenv("SYNTH_API_KEY")
    if not api_key:
        raise ValueError("SYNTH_API_KEY environment variable not set")

    # End all active events before uploading
    from synth_sdk.tracing.decorators import _local

    if hasattr(_local, "active_events"):
        for event_type, event in _local.active_events.items():
            if event and event.closed is None:
                event.closed = time.time()
                if hasattr(_local, "system_id"):
                    try:
                        event_store.add_event(_local.system_id, event)
                        if verbose:
                            print(f"Closed and stored active event: {event_type}")
                    except Exception as e:
                        logging.error(f"Failed to store event {event_type}: {str(e)}")
        _local.active_events.clear()

    # Also close any unclosed events in existing traces
    logged_traces = event_store.get_system_traces()
    traces = logged_traces + traces
    # traces = event_store.get_system_traces() if len(traces) == 0 else traces
    current_time = time.time()
    for trace in traces:
        for partition in trace.partition:
            for event in partition.events:
                if event.closed is None:
                    event.closed = current_time
                    event_store.add_event(trace.system_id, event)
                    if verbose:
                        print(f"Closed existing unclosed event: {event.event_type}")

    try:
        # Get traces and convert to dict format
        if len(traces) == 0:
            raise ValueError("No system traces found")
        traces_dict = [trace.to_dict() for trace in traces]
        dataset_dict = dataset.to_dict()

        # Validate upload format
        if verbose:
            print("Validating upload format...")
        validate_upload(traces_dict, dataset_dict)
        if verbose:
            print("Upload format validation successful")

        # Send to server
        response, payload = send_system_traces_s3_wrapper(
            dataset=dataset,
            traces=traces,
            base_url="https://agent-learning.onrender.com",
            api_key=api_key,
        )

        if verbose:
            print("Response status code:", response.status_code)
            if response.status_code == 202:
                print(f"Upload successful - sent {len(traces)} system traces.")
                print(
                    f"Dataset included {len(dataset.questions)} questions and {len(dataset.reward_signals)} reward signals."
                )

        if show_payload:
            print("Payload sent to server: ")
            pprint(payload)

<<<<<<< HEAD
        questions_json, reward_signals_json, traces_json = format_upload_output(dataset, traces)
=======
        # return response, payload, dataset, traces
        questions_json, reward_signals_json, traces_json = format_upload_output(
            dataset, traces
        )
>>>>>>> 4eba13cd
        return response, questions_json, reward_signals_json, traces_json

    except ValueError as e:
        if verbose:
            print("Validation error:", str(e))
            print("\nTraces:")
            print(json.dumps(traces_dict, indent=2))
            print("\nDataset:")
            print(json.dumps(dataset_dict, indent=2))
        raise
    except requests.exceptions.HTTPError as e:
        if verbose:
            print("HTTP error occurred:", e)
            print("\nTraces:")
            print(json.dumps(traces_dict, indent=2))
            print("\nDataset:")
            print(json.dumps(dataset_dict, indent=2))
        raise<|MERGE_RESOLUTION|>--- conflicted
+++ resolved
@@ -4,14 +4,13 @@
 import os
 import time
 from pprint import pprint
-<<<<<<< HEAD
 import asyncio
 import sys
 from pympler import asizeof
 from tqdm import tqdm
 import boto3
 from datetime import datetime
-=======
+
 from typing import Any, Dict, List
 
 import requests
@@ -19,7 +18,7 @@
 
 from synth_sdk.tracing.abstractions import Dataset, SystemTrace
 from synth_sdk.tracing.events.store import event_store
->>>>>>> 4eba13cd
+
 
 # NOTE: This may cause memory issues in the future
 def validate_json(data: dict) -> None:
@@ -46,7 +45,6 @@
     }
     return payload
 
-<<<<<<< HEAD
 async def send_system_traces_s3(dataset: Dataset, traces: List[SystemTrace]):
     # 1. Create S3 client
     s3_client = boto3.client(
@@ -70,20 +68,6 @@
         Bucket=bucket_name,
         Key=bucket_path,
         Body=json.dumps(payload),
-=======
-
-def send_system_traces(
-    dataset: Dataset,
-    traces: List[SystemTrace],
-    base_url: str,
-    api_key: str,
-):
-    # Send all system traces and dataset metadata to the server.
-    # Get the token using the API key
-    token_url = f"{base_url}/v1/auth/token"
-    token_response = requests.get(
-        token_url, headers={"customer_specific_api_key": api_key}
->>>>>>> 4eba13cd
     )
 
     # 5. Generate a signed URL
@@ -96,14 +80,10 @@
         ExpiresIn=14400  # URL expires in 4 hours
     )
 
-<<<<<<< HEAD
     return {
         'bucket_path': bucket_path,
         'signed_url': signed_url
     }
-=======
-    payload = createPayload(dataset, traces)  # Create the payload
->>>>>>> 4eba13cd
 
 def send_system_traces_s3_wrapper(dataset: Dataset, traces: List[SystemTrace], base_url: str, api_key: str):
     # Create async function that contains all async operations
@@ -420,14 +400,7 @@
             print("Payload sent to server: ")
             pprint(payload)
 
-<<<<<<< HEAD
         questions_json, reward_signals_json, traces_json = format_upload_output(dataset, traces)
-=======
-        # return response, payload, dataset, traces
-        questions_json, reward_signals_json, traces_json = format_upload_output(
-            dataset, traces
-        )
->>>>>>> 4eba13cd
         return response, questions_json, reward_signals_json, traces_json
 
     except ValueError as e:
