from typing import Callable, Optional, Set, Literal, Any, Dict, Tuple, Union
from functools import wraps
import threading
import time
import logging
import inspect
import contextvars
from pydantic import BaseModel
from synth_sdk.tracing.local import _local, logger
from synth_sdk.tracing.events.store import event_store
from synth_sdk.tracing.abstractions import Event


def get_current_event(event_type: str) -> "Event":
    """
    Get the current active event of the specified type.
    Raises ValueError if no such event exists.
    """
    events = getattr(_local, "active_events", {})
    if event_type not in events:
        raise ValueError(f"No active event of type '{event_type}' found")
    return events[event_type]


def set_current_event(event: Optional["Event"], decorator_type: Literal["sync", "async"]=None):
    """
    Set the current event, ending any existing events of the same type.
    If event is None, it clears the current event of that type.
    """
    if event is None:
        raise ValueError("Event cannot be None when setting current event.")

    #logger.debug(f"Setting current event of type {event.event_type}")

    # Check if we're in an async context
    try:
        import asyncio
        asyncio.get_running_loop()
        is_async = True
    except RuntimeError:
        is_async = False

    if decorator_type == "sync" or not is_async:
        # Original thread-local storage logic
        if not hasattr(_local, "active_events"):
            _local.active_events = {}
            logger.debug("Initialized active_events in thread local storage")

        # If there's an existing event of the same type, end it
        if event.event_type in _local.active_events:
            logger.debug(f"Found existing event of type {event.event_type}")
            existing_event = _local.active_events[event.event_type]
            existing_event.closed = time.time()
            logger.debug(
                f"Closed existing event of type {event.event_type} at {existing_event.closed}"
            )

            # Store the closed event if system_id is present
            if hasattr(_local, "system_id"):
                logger.debug(f"Storing closed event for system {_local.system_id}")
                try:
                    event_store.add_event(_local.system_id, existing_event)
                    logger.debug("Successfully stored closed event")
                except Exception as e:
                    logger.error(f"Failed to store closed event: {str(e)}")
                    raise

        # Set the new event
<<<<<<< HEAD
        active_events[event.event_type] = event
        active_events_var.set(active_events)
        #logger.debug("New event set as current in context vars")
    else:
        # Original thread-local storage logic
        if not hasattr(_local, "active_events"):
            _local.active_events = {}
            logger.debug("Initialized active_events in thread local storage")
=======
        _local.active_events[event.event_type] = event
        logger.debug("New event set as current in thread local")
>>>>>>> 1374ef84

    else:
        from synth_sdk.tracing.local import active_events_var, system_id_var
        # Get current active events from context var
        active_events = active_events_var.get()
        
        # If there's an existing event of the same type, end it
        if event.event_type in active_events:
            logger.debug(f"Found existing event of type {event.event_type}")
            existing_event = active_events[event.event_type]
            existing_event.closed = time.time()
            logger.debug(
                f"Closed existing event of type {event.event_type} at {existing_event.closed}"
            )

            # Store the closed event if system_id is present
            system_id = system_id_var.get()
            if system_id:
                logger.debug(f"Storing closed event for system {system_id}")
                try:
                    event_store.add_event(system_id, existing_event)
                    logger.debug("Successfully stored closed event")
                except Exception as e:
                    logger.error(f"Failed to store closed event: {str(e)}")
                    raise

        # Set the new event
<<<<<<< HEAD
        _local.active_events[event.event_type] = event
        #logger.debug("New event set as current in thread local")

=======
        active_events[event.event_type] = event
        active_events_var.set(active_events)
        logger.debug("New event set as current in context vars")
>>>>>>> 1374ef84

def clear_current_event(event_type: str):
    if hasattr(_local, "active_events"):
        _local.active_events.pop(event_type, None)
        logger.debug(f"Cleared current event of type {event_type}")


def end_event(event_type: str) -> Optional[Event]:
    """End the current event and store it."""
    current_event = get_current_event(event_type)
    if current_event:
        current_event.closed = time.time()
        # Store the event
        if hasattr(_local, "system_id"):
            event_store.add_event(_local.system_id, current_event)
        clear_current_event(event_type)
    return current_event<|MERGE_RESOLUTION|>--- conflicted
+++ resolved
@@ -66,19 +66,8 @@
                     raise
 
         # Set the new event
-<<<<<<< HEAD
-        active_events[event.event_type] = event
-        active_events_var.set(active_events)
-        #logger.debug("New event set as current in context vars")
-    else:
-        # Original thread-local storage logic
-        if not hasattr(_local, "active_events"):
-            _local.active_events = {}
-            logger.debug("Initialized active_events in thread local storage")
-=======
         _local.active_events[event.event_type] = event
-        logger.debug("New event set as current in thread local")
->>>>>>> 1374ef84
+        #logger.debug("New event set as current in thread local")
 
     else:
         from synth_sdk.tracing.local import active_events_var, system_id_var
@@ -106,15 +95,9 @@
                     raise
 
         # Set the new event
-<<<<<<< HEAD
-        _local.active_events[event.event_type] = event
-        #logger.debug("New event set as current in thread local")
-
-=======
         active_events[event.event_type] = event
         active_events_var.set(active_events)
         logger.debug("New event set as current in context vars")
->>>>>>> 1374ef84
 
 def clear_current_event(event_type: str):
     if hasattr(_local, "active_events"):
