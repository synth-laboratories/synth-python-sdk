[project]
name = "synth-sdk"
<<<<<<< HEAD
version = "0.2.94"
=======
version = "0.2.93"
>>>>>>> 4eba13cd
description = ""
authors = [{name = "Synth AI", email = "josh@usesynth.ai"}]
license = {text = "MIT"}
readme = "README.md"
requires-python = ">=3.10"
dependencies = [
    "opentelemetry-api",
    "opentelemetry-sdk",
    "pydantic",
    "requests",
    "asyncio",
    "zyk>=0.2.24",
    "build>=1.2.2.post1",
    "pypi",
    "twine>=4.0.0",
    "keyring>=24.0.0",
    "python-dotenv>=1.0.1",
    "langfuse>=2.53.9",
    "pytest>=8.3.3",
    "pydantic-openapi-schema>=1.5.1",
    "pytest-asyncio>=0.24.0",
<<<<<<< HEAD
    "apropos-ai>=0.4.5",
    "craftaxlm>=0.0.5",
    "boto3>=1.35.71",
    "botocore>=1.35.71",
    "tqdm>=4.66.4"
=======
    "craftaxlm>=0.0.7",
>>>>>>> 4eba13cd
]
classifiers = []

[project.urls]
Homepage = "https://github.com/synth-laboratories/synth-sdk"

[build-system]
requires = ["setuptools>=61.0"]
build-backend = "setuptools.build_meta"

[tool.uv.sources]

[tool.hatch.build.targets.wheel]
packages = ["synth_sdk"]<|MERGE_RESOLUTION|>--- conflicted
+++ resolved
@@ -1,10 +1,6 @@
 [project]
 name = "synth-sdk"
-<<<<<<< HEAD
 version = "0.2.94"
-=======
-version = "0.2.93"
->>>>>>> 4eba13cd
 description = ""
 authors = [{name = "Synth AI", email = "josh@usesynth.ai"}]
 license = {text = "MIT"}
@@ -26,15 +22,11 @@
     "pytest>=8.3.3",
     "pydantic-openapi-schema>=1.5.1",
     "pytest-asyncio>=0.24.0",
-<<<<<<< HEAD
     "apropos-ai>=0.4.5",
-    "craftaxlm>=0.0.5",
     "boto3>=1.35.71",
     "botocore>=1.35.71",
     "tqdm>=4.66.4"
-=======
     "craftaxlm>=0.0.7",
->>>>>>> 4eba13cd
 ]
 classifiers = []
 
